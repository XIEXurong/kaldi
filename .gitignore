--- conflicted
+++ resolved
@@ -161,7 +161,6 @@
 # They are added here to avoid accidently checkin.
 /src/**/CMakeLists.txt
 /build*
-<<<<<<< HEAD
 
 
 # automatic documentation
@@ -169,6 +168,5 @@
 src/xml
 src/api
 html
-=======
-.vscode
->>>>>>> f01a43df
+
+.vscode