--- conflicted
+++ resolved
@@ -21,12 +21,8 @@
           ../lat/kaldi-lat.a ../cudamatrix/kaldi-cudamatrix.a \
           ../hmm/kaldi-hmm.a ../feat/kaldi-feat.a \
           ../transform/kaldi-transform.a ../gmm/kaldi-gmm.a \
-<<<<<<< HEAD
-          ../tree/kaldi-tree.a ../util/kaldi-util.a ../matrix/kaldi-matrix.a ../cblasext/kaldi-cblasext.a \
-          ../base/kaldi-base.a ../online2/kaldi-online2.a
-=======
           ../tree/kaldi-tree.a ../util/kaldi-util.a ../matrix/kaldi-matrix.a \
+	      ../cblasext/kaldi-cblasext.a \
           ../base/kaldi-base.a
->>>>>>> 6ffde4b4
 
 include ../makefiles/default_rules.mk