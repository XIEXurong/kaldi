--- conflicted
+++ resolved
@@ -4,13 +4,8 @@
 EXTRA_CXXFLAGS = -Wno-sign-compare
 include ../kaldi.mk
 
-<<<<<<< HEAD
-BINFILES = lattice-best-path lattice-prune lattice-equivalent lattice-nbest lattice-union \
-	lattice-to-post
-=======
 BINFILES = lattice-best-path lattice-prune lattice-equivalent lattice-nbest \
-           lattice-lmrescore lattice-scale lattice-union
->>>>>>> 4258482a
+           lattice-lmrescore lattice-scale lattice-union lattice-to-post
 
 OBJFILES =
 
