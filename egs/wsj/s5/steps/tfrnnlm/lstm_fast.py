# Copyright 2015 The TensorFlow Authors. All Rights Reserved.
# Copyright (C) 2017 Intellisist, Inc. (Author: Hainan Xu)
#
# Licensed under the Apache License, Version 2.0 (the "License");
# you may not use this file except in compliance with the License.
# You may obtain a copy of the License at
#
#     http://www.apache.org/licenses/LICENSE-2.0
#
# Unless required by applicable law or agreed to in writing, software
# distributed under the License is distributed on an "AS IS" BASIS,
# WITHOUT WARRANTIES OR CONDITIONS OF ANY KIND, either express or implied.
# See the License for the specific language governing permissions and
# limitations under the License.
# ==============================================================================

# this script trains a vanilla RNNLM with TensorFlow. 
# to call the script, do
# python steps/tfrnnlm/lstm_fast.py --data_path=$datadir \
#        --save_path=$savepath --vocab_path=$rnn.wordlist [--hidden-size=$size]
#
# One example recipe is at egs/ami/s5/local/tfrnnlm/run_vanilla_rnnlm.sh

from __future__ import absolute_import
from __future__ import division
from __future__ import print_function

import absl
import absl.flags as flags
import tensorflow as tf
from tensorflow.python.keras.losses import LossFunctionWrapper

import reader
from lstm import RNNLMModel, RNNLMModelTrainer

<<<<<<< HEAD
flags = tf.flags
logging = tf.logging

flags.DEFINE_integer("hidden_size", 200, "hidden dim of RNN")

flags.DEFINE_string("data_path", None,
                    "Where the training/test data is stored.")
flags.DEFINE_string("vocab_path", None,
                    "Where the wordlist file is stored.")
flags.DEFINE_string("save_path", None,
                    "Model output directory.")
flags.DEFINE_bool("use_fp16", False,
                  "Train using 16-bit floats instead of 32bit floats")
=======
# flags.DEFINE_integer("hidden_size", 200, "hidden dim of RNN")
#
# flags.DEFINE_string("data_path", None,
#                     "Where the training/test data is stored.")
# flags.DEFINE_string("vocab_path", None,
#                     "Where the wordlist file is stored.")
# flags.DEFINE_string("save_path", "export",
#                     "Model output directory.")
# flags.DEFINE_bool("use_fp16", False,
#                   "Train using 16-bit floats instead of 32bit floats")
>>>>>>> 1f357ceb

FLAGS = flags.FLAGS


class Config(object):
  """Small config."""
  init_scale = 0.1
  learning_rate = 1
  max_grad_norm = 5
  num_layers = 2
  num_steps = 20
  hidden_size = 200
  max_epoch = 4
  max_max_epoch = 13
  keep_prob = 1.0
  lr_decay = 0.8
  batch_size = 64


def data_type():
  return tf.float16 if FLAGS.use_fp16 else tf.float32


# this new "softmax" function we show can train a "self-normalized" RNNLM where
# the sum of the output is automatically (close to) 1.0
# which saves a lot of computation for lattice-rescoring
def new_softmax(labels, logits):
  flatten_labels = tf.reshape(labels, [-1])
  n_samples = tf.shape(flatten_labels)[0]
  flatten_logits = tf.reshape(logits, shape=[n_samples, -1])
  f_logits = tf.exp(flatten_logits)
  row_sums = tf.reduce_sum(f_logits, -1) # this is the negative part of the objf

  t2 = tf.expand_dims(flatten_labels, 1)
  range = tf.expand_dims(tf.range(n_samples), 1)
  ind = tf.concat([range, t2], 1)
  res = tf.gather_nd(flatten_logits, ind)

  return -res + row_sums - 1

<<<<<<< HEAD
class RnnlmInput(object):
  """The input data."""

  def __init__(self, config, data, name=None):
    self.batch_size = batch_size = config.batch_size
    self.num_steps = num_steps = config.num_steps
    self.epoch_size = ((len(data) // batch_size) - 1) // num_steps
    self.input_data, self.targets = reader.rnnlm_producer(
        data, batch_size, num_steps, name=name)


class RnnlmModel(object):
  """The RNNLM model."""

  def __init__(self, is_training, config, input_):
    self._input = input_

    batch_size = input_.batch_size
    num_steps = input_.num_steps
    size = config.hidden_size
    vocab_size = config.vocab_size

    def lstm_cell():
      # With the latest TensorFlow source code (as of Mar 27, 2017),
      # the BasicLSTMCell will need a reuse parameter which is unfortunately not
      # defined in TensorFlow 1.0. To maintain backwards compatibility, we add
      # an argument check here:
      if 'reuse' in inspect.getargspec(
          tf.contrib.rnn.BasicLSTMCell.__init__).args:
        return tf.contrib.rnn.BasicLSTMCell(
            size, forget_bias=0.0, state_is_tuple=True,
            reuse=tf.get_variable_scope().reuse)
      else:
        return tf.contrib.rnn.BasicLSTMCell(
            size, forget_bias=0.0, state_is_tuple=True)
    attn_cell = lstm_cell
    if is_training and config.keep_prob < 1:
      def attn_cell():
        return tf.contrib.rnn.DropoutWrapper(
            lstm_cell(), output_keep_prob=config.keep_prob)
    self.cell = tf.contrib.rnn.MultiRNNCell(
        [attn_cell() for _ in range(config.num_layers)], state_is_tuple=True)

    self._initial_state = self.cell.zero_state(batch_size, data_type())
    self._initial_state_single = self.cell.zero_state(1, data_type())

    self.initial = tf.reshape(tf.stack(axis=0, values=self._initial_state_single), [config.num_layers, 2, 1, size], name="test_initial_state")

    # first implement the less efficient version
    test_word_in = tf.placeholder(tf.int32, [1, 1], name="test_word_in")

    state_placeholder = tf.placeholder(tf.float32, [config.num_layers, 2, 1, size], name="test_state_in")
    # unpacking the input state context 
    l = tf.unstack(state_placeholder, axis=0)
    test_input_state = tuple(
               [tf.contrib.rnn.LSTMStateTuple(l[idx][0],l[idx][1])
                 for idx in range(config.num_layers)]
    )

    with tf.device("/cpu:0"):
      self.embedding = tf.get_variable(
          "embedding", [vocab_size, size], dtype=data_type())

      inputs = tf.nn.embedding_lookup(self.embedding, input_.input_data)
      test_inputs = tf.nn.embedding_lookup(self.embedding, test_word_in)

    # test time
    with tf.variable_scope("RNN"):
      (test_cell_output, test_output_state) = self.cell(test_inputs[:, 0, :], test_input_state)

    test_state_out = tf.reshape(tf.stack(axis=0, values=test_output_state), [config.num_layers, 2, 1, size], name="test_state_out")
    test_cell_out = tf.reshape(test_cell_output, [1, size], name="test_cell_out")
    # above is the first part of the graph for test
    # test-word-in
    #               > ---- > test-state-out
    # test-state-in        > test-cell-out


    # below is the 2nd part of the graph for test
    # test-word-out
    #               > prob(word | test-word-out)
    # test-cell-in

    test_word_out = tf.placeholder(tf.int32, [1, 1], name="test_word_out")
    cellout_placeholder = tf.placeholder(tf.float32, [1, size], name="test_cell_in")

    softmax_w = tf.get_variable(
        "softmax_w", [size, vocab_size], dtype=data_type())
    softmax_b = tf.get_variable("softmax_b", [vocab_size], dtype=data_type())
    softmax_b = softmax_b - 9.0

    test_logits = tf.matmul(cellout_placeholder, tf.transpose(tf.nn.embedding_lookup(tf.transpose(softmax_w), test_word_out[0]))) + softmax_b[test_word_out[0,0]]

    p_word = test_logits[0, 0]
    test_out = tf.identity(p_word, name="test_out")

    if is_training and config.keep_prob < 1:
      inputs = tf.nn.dropout(inputs, config.keep_prob)

    # Simplified version of models/tutorials/rnn/rnn.py's rnn().
    # This builds an unrolled LSTM for tutorial purposes only.
    # In general, use the rnn() or state_saving_rnn() from rnn.py.
    #
    # The alternative version of the code below is:
    #
    # inputs = tf.unstack(inputs, num=num_steps, axis=1)
    # outputs, state = tf.contrib.rnn.static_rnn(
    #     cell, inputs, initial_state=self._initial_state)
    outputs = []
    state = self._initial_state
    with tf.variable_scope("RNN"):
      for time_step in range(num_steps):
        if time_step > -1: tf.get_variable_scope().reuse_variables()
        (cell_output, state) = self.cell(inputs[:, time_step, :], state)
        outputs.append(cell_output)

    output = tf.reshape(tf.stack(axis=1, values=outputs), [-1, size])
    logits = tf.matmul(output, softmax_w) + softmax_b
    loss = tf.contrib.legacy_seq2seq.sequence_loss_by_example(
        [logits],
        [tf.reshape(input_.targets, [-1])],
        [tf.ones([batch_size * num_steps], dtype=data_type())],
        softmax_loss_function=new_softmax)
    self._cost = cost = tf.reduce_sum(loss) / batch_size
    self._final_state = state

    if not is_training:
      return

    self._lr = tf.Variable(0.0, trainable=False)
    tvars = tf.trainable_variables()
    grads, _ = tf.clip_by_global_norm(tf.gradients(cost, tvars),
                                      config.max_grad_norm)
    optimizer = tf.train.GradientDescentOptimizer(self._lr)
    self._train_op = optimizer.apply_gradients(
        list(zip(grads, tvars)),
        global_step=tf.contrib.framework.get_or_create_global_step())

    self._new_lr = tf.placeholder(
        tf.float32, shape=[], name="new_learning_rate")
    self._lr_update = tf.assign(self._lr, self._new_lr)

  def assign_lr(self, session, lr_value):
    session.run(self._lr_update, feed_dict={self._new_lr: lr_value})

  @property
  def input(self):
    return self._input

  @property
  def initial_state(self):
    return self._initial_state

  @property
  def cost(self):
    return self._cost

  @property
  def final_state(self):
    return self._final_state

  @property
  def lr(self):
    return self._lr

  @property
  def train_op(self):
    return self._train_op

def run_epoch(session, model, eval_op=None, verbose=False):
  """Runs the model on the given data."""
  start_time = time.time()
  costs = 0.0
  iters = 0
  state = session.run(model.initial_state)

  fetches = {
      "cost": model.cost,
      "final_state": model.final_state,
  }
  if eval_op is not None:
    fetches["eval_op"] = eval_op

  for step in range(model.input.epoch_size):
    feed_dict = {}
    for i, (c, h) in enumerate(model.initial_state):
      feed_dict[c] = state[i].c
      feed_dict[h] = state[i].h

    vals = session.run(fetches, feed_dict)
    cost = vals["cost"]
    state = vals["final_state"]


    costs += cost
    iters += model.input.num_steps

    if verbose and step % (model.input.epoch_size // 10) == 10:
      print("%.3f perplexity: %.3f speed: %.0f wps" %
            (step * 1.0 / model.input.epoch_size, np.exp(costs / iters),
             iters * model.input.batch_size / (time.time() - start_time)))

  return np.exp(costs / iters)
=======

class MyFastLossFunction(LossFunctionWrapper):
  def __init__(self):
    super().__init__(new_softmax)


class FastRNNLMModel(RNNLMModel):
  def __init__(self, config):
    super().__init__(config, tf.constant_initializer(-9))

  def get_loss(self, word_ids, labels, is_training=False):
    logits = self.get_logits(word_ids, is_training)
    loss_obj = MyFastLossFunction()
    return loss_obj(labels, logits)

  def get_score(self, logits):
    # In this implementation, logits can be used as dist output
    return logits
>>>>>>> 1f357ceb


def get_config():
  return Config()


def main(_):
  # Turn this on to try the model code with this source file itself!
  __TESTING = False

  if __TESTING:
    (train_data, valid_data), word_map = reader.rnnlm_gen_data(__file__, reader.__file__)
  else:
    if not FLAGS.data_path:
      raise ValueError("Must set --data_path to RNNLM data directory")

    raw_data = reader.rnnlm_raw_data(FLAGS.data_path, FLAGS.vocab_path)
    train_data, valid_data, _, word_map = raw_data

  config = get_config()
  config.hidden_size = FLAGS.hidden_size
  config.vocab_size = len(word_map)

  if __TESTING:
    # use a much smaller scale on our tiny test data
    config.num_steps = 8
    config.batch_size = 4

  model = FastRNNLMModel(config)
  train_producer = reader.RNNLMProducer(train_data, config.batch_size, config.num_steps)
  trainer = RNNLMModelTrainer(model, config)

  valid_producer = reader.RNNLMProducer(valid_data, config.batch_size, config.num_steps)

  # Save variables to disk if you want to prevent crash...
  # Data producer can also be saved to preverse feeding progress.
  checkpoint = tf.train.Checkpoint(trainer=trainer, data_feeder=train_producer)
  manager = tf.train.CheckpointManager(checkpoint, "checkpoints/", 5)

  for i in range(config.max_max_epoch):
    lr_decay = config.lr_decay ** max(i + 1 - config.max_epoch, 0.0)
    lr = config.learning_rate * lr_decay
    trainer.train_one_epoch(train_producer, lr)
    manager.save()

    eval_loss = trainer.evaluate(valid_producer)
    print("validating: loss={}".format(eval_loss))

  # Export
  print("Saving model to %s." % FLAGS.save_path)
  spec = [tf.TensorSpec(shape=[config.num_layers, 2, 1, config.hidden_size], dtype=data_type(), name="context"),
          tf.TensorSpec(shape=[1, 1], dtype=tf.int32, name="word_id")]
  cfunc = model.single_step.get_concrete_function(*spec)
  cfunc2 = model.get_initial_state.get_concrete_function()
  tf.saved_model.save(model, FLAGS.save_path, signatures={"single_step": cfunc, "get_initial_state": cfunc2})


if __name__ == "__main__":
  absl.app.run(main)<|MERGE_RESOLUTION|>--- conflicted
+++ resolved
@@ -33,21 +33,6 @@
 import reader
 from lstm import RNNLMModel, RNNLMModelTrainer
 
-<<<<<<< HEAD
-flags = tf.flags
-logging = tf.logging
-
-flags.DEFINE_integer("hidden_size", 200, "hidden dim of RNN")
-
-flags.DEFINE_string("data_path", None,
-                    "Where the training/test data is stored.")
-flags.DEFINE_string("vocab_path", None,
-                    "Where the wordlist file is stored.")
-flags.DEFINE_string("save_path", None,
-                    "Model output directory.")
-flags.DEFINE_bool("use_fp16", False,
-                  "Train using 16-bit floats instead of 32bit floats")
-=======
 # flags.DEFINE_integer("hidden_size", 200, "hidden dim of RNN")
 #
 # flags.DEFINE_string("data_path", None,
@@ -58,7 +43,6 @@
 #                     "Model output directory.")
 # flags.DEFINE_bool("use_fp16", False,
 #                   "Train using 16-bit floats instead of 32bit floats")
->>>>>>> 1f357ceb
 
 FLAGS = flags.FLAGS
 
@@ -99,212 +83,6 @@
 
   return -res + row_sums - 1
 
-<<<<<<< HEAD
-class RnnlmInput(object):
-  """The input data."""
-
-  def __init__(self, config, data, name=None):
-    self.batch_size = batch_size = config.batch_size
-    self.num_steps = num_steps = config.num_steps
-    self.epoch_size = ((len(data) // batch_size) - 1) // num_steps
-    self.input_data, self.targets = reader.rnnlm_producer(
-        data, batch_size, num_steps, name=name)
-
-
-class RnnlmModel(object):
-  """The RNNLM model."""
-
-  def __init__(self, is_training, config, input_):
-    self._input = input_
-
-    batch_size = input_.batch_size
-    num_steps = input_.num_steps
-    size = config.hidden_size
-    vocab_size = config.vocab_size
-
-    def lstm_cell():
-      # With the latest TensorFlow source code (as of Mar 27, 2017),
-      # the BasicLSTMCell will need a reuse parameter which is unfortunately not
-      # defined in TensorFlow 1.0. To maintain backwards compatibility, we add
-      # an argument check here:
-      if 'reuse' in inspect.getargspec(
-          tf.contrib.rnn.BasicLSTMCell.__init__).args:
-        return tf.contrib.rnn.BasicLSTMCell(
-            size, forget_bias=0.0, state_is_tuple=True,
-            reuse=tf.get_variable_scope().reuse)
-      else:
-        return tf.contrib.rnn.BasicLSTMCell(
-            size, forget_bias=0.0, state_is_tuple=True)
-    attn_cell = lstm_cell
-    if is_training and config.keep_prob < 1:
-      def attn_cell():
-        return tf.contrib.rnn.DropoutWrapper(
-            lstm_cell(), output_keep_prob=config.keep_prob)
-    self.cell = tf.contrib.rnn.MultiRNNCell(
-        [attn_cell() for _ in range(config.num_layers)], state_is_tuple=True)
-
-    self._initial_state = self.cell.zero_state(batch_size, data_type())
-    self._initial_state_single = self.cell.zero_state(1, data_type())
-
-    self.initial = tf.reshape(tf.stack(axis=0, values=self._initial_state_single), [config.num_layers, 2, 1, size], name="test_initial_state")
-
-    # first implement the less efficient version
-    test_word_in = tf.placeholder(tf.int32, [1, 1], name="test_word_in")
-
-    state_placeholder = tf.placeholder(tf.float32, [config.num_layers, 2, 1, size], name="test_state_in")
-    # unpacking the input state context 
-    l = tf.unstack(state_placeholder, axis=0)
-    test_input_state = tuple(
-               [tf.contrib.rnn.LSTMStateTuple(l[idx][0],l[idx][1])
-                 for idx in range(config.num_layers)]
-    )
-
-    with tf.device("/cpu:0"):
-      self.embedding = tf.get_variable(
-          "embedding", [vocab_size, size], dtype=data_type())
-
-      inputs = tf.nn.embedding_lookup(self.embedding, input_.input_data)
-      test_inputs = tf.nn.embedding_lookup(self.embedding, test_word_in)
-
-    # test time
-    with tf.variable_scope("RNN"):
-      (test_cell_output, test_output_state) = self.cell(test_inputs[:, 0, :], test_input_state)
-
-    test_state_out = tf.reshape(tf.stack(axis=0, values=test_output_state), [config.num_layers, 2, 1, size], name="test_state_out")
-    test_cell_out = tf.reshape(test_cell_output, [1, size], name="test_cell_out")
-    # above is the first part of the graph for test
-    # test-word-in
-    #               > ---- > test-state-out
-    # test-state-in        > test-cell-out
-
-
-    # below is the 2nd part of the graph for test
-    # test-word-out
-    #               > prob(word | test-word-out)
-    # test-cell-in
-
-    test_word_out = tf.placeholder(tf.int32, [1, 1], name="test_word_out")
-    cellout_placeholder = tf.placeholder(tf.float32, [1, size], name="test_cell_in")
-
-    softmax_w = tf.get_variable(
-        "softmax_w", [size, vocab_size], dtype=data_type())
-    softmax_b = tf.get_variable("softmax_b", [vocab_size], dtype=data_type())
-    softmax_b = softmax_b - 9.0
-
-    test_logits = tf.matmul(cellout_placeholder, tf.transpose(tf.nn.embedding_lookup(tf.transpose(softmax_w), test_word_out[0]))) + softmax_b[test_word_out[0,0]]
-
-    p_word = test_logits[0, 0]
-    test_out = tf.identity(p_word, name="test_out")
-
-    if is_training and config.keep_prob < 1:
-      inputs = tf.nn.dropout(inputs, config.keep_prob)
-
-    # Simplified version of models/tutorials/rnn/rnn.py's rnn().
-    # This builds an unrolled LSTM for tutorial purposes only.
-    # In general, use the rnn() or state_saving_rnn() from rnn.py.
-    #
-    # The alternative version of the code below is:
-    #
-    # inputs = tf.unstack(inputs, num=num_steps, axis=1)
-    # outputs, state = tf.contrib.rnn.static_rnn(
-    #     cell, inputs, initial_state=self._initial_state)
-    outputs = []
-    state = self._initial_state
-    with tf.variable_scope("RNN"):
-      for time_step in range(num_steps):
-        if time_step > -1: tf.get_variable_scope().reuse_variables()
-        (cell_output, state) = self.cell(inputs[:, time_step, :], state)
-        outputs.append(cell_output)
-
-    output = tf.reshape(tf.stack(axis=1, values=outputs), [-1, size])
-    logits = tf.matmul(output, softmax_w) + softmax_b
-    loss = tf.contrib.legacy_seq2seq.sequence_loss_by_example(
-        [logits],
-        [tf.reshape(input_.targets, [-1])],
-        [tf.ones([batch_size * num_steps], dtype=data_type())],
-        softmax_loss_function=new_softmax)
-    self._cost = cost = tf.reduce_sum(loss) / batch_size
-    self._final_state = state
-
-    if not is_training:
-      return
-
-    self._lr = tf.Variable(0.0, trainable=False)
-    tvars = tf.trainable_variables()
-    grads, _ = tf.clip_by_global_norm(tf.gradients(cost, tvars),
-                                      config.max_grad_norm)
-    optimizer = tf.train.GradientDescentOptimizer(self._lr)
-    self._train_op = optimizer.apply_gradients(
-        list(zip(grads, tvars)),
-        global_step=tf.contrib.framework.get_or_create_global_step())
-
-    self._new_lr = tf.placeholder(
-        tf.float32, shape=[], name="new_learning_rate")
-    self._lr_update = tf.assign(self._lr, self._new_lr)
-
-  def assign_lr(self, session, lr_value):
-    session.run(self._lr_update, feed_dict={self._new_lr: lr_value})
-
-  @property
-  def input(self):
-    return self._input
-
-  @property
-  def initial_state(self):
-    return self._initial_state
-
-  @property
-  def cost(self):
-    return self._cost
-
-  @property
-  def final_state(self):
-    return self._final_state
-
-  @property
-  def lr(self):
-    return self._lr
-
-  @property
-  def train_op(self):
-    return self._train_op
-
-def run_epoch(session, model, eval_op=None, verbose=False):
-  """Runs the model on the given data."""
-  start_time = time.time()
-  costs = 0.0
-  iters = 0
-  state = session.run(model.initial_state)
-
-  fetches = {
-      "cost": model.cost,
-      "final_state": model.final_state,
-  }
-  if eval_op is not None:
-    fetches["eval_op"] = eval_op
-
-  for step in range(model.input.epoch_size):
-    feed_dict = {}
-    for i, (c, h) in enumerate(model.initial_state):
-      feed_dict[c] = state[i].c
-      feed_dict[h] = state[i].h
-
-    vals = session.run(fetches, feed_dict)
-    cost = vals["cost"]
-    state = vals["final_state"]
-
-
-    costs += cost
-    iters += model.input.num_steps
-
-    if verbose and step % (model.input.epoch_size // 10) == 10:
-      print("%.3f perplexity: %.3f speed: %.0f wps" %
-            (step * 1.0 / model.input.epoch_size, np.exp(costs / iters),
-             iters * model.input.batch_size / (time.time() - start_time)))
-
-  return np.exp(costs / iters)
-=======
-
 class MyFastLossFunction(LossFunctionWrapper):
   def __init__(self):
     super().__init__(new_softmax)
@@ -322,7 +100,6 @@
   def get_score(self, logits):
     # In this implementation, logits can be used as dist output
     return logits
->>>>>>> 1f357ceb
 
 
 def get_config():
