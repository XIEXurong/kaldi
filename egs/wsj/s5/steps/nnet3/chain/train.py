--- conflicted
+++ resolved
@@ -144,37 +144,21 @@
                         shrink-threshold which is dependent on the
                         shrink-nonlinearity type""")
 
-    # RNN specific trainer options
-<<<<<<< HEAD
-    parser.add_argument("--trainer.num-chunk-per-minibatch",
-                        "--trainer.rnn.num-chunk-per-minibatch",
-                        type=int,
+    # Chunk training options
+    parser.add_argument("--trainer.num-chunk-per-minibatch", type=int,
                         dest='num_chunk_per_minibatch', default=512,
-                        help="Number of sequences to be processed in "
-                        "parallel every minibatch")
+                        help="Number of sequences to be processed in parallel "
+                        "every minibatch")
     parser.add_argument("--trainer.deriv-truncate-margin", type=int,
-                        dest='deriv_truncate_margin', default=None,
-                        help="""If specified, it is the number of frames that
-                        the derivative will be backpropagated through the chunk
-                        boundaries, e.g., During BLSTM model training if the
-                        chunk-width=150 and deriv-truncate-margin=5, then the
-                        derivative will be backpropagated up to t=-5 and t=154
-                        in the forward and backward LSTM sequence respectively;
-                        otherwise, the derivative will be backpropagated to the
-                        end of the sequence.""")
-=======
-    parser.add_argument("--trainer.num-chunk-per-minibatch", type=int, dest='num_chunk_per_minibatch',
-                        default=512,
-                        help="Number of sequences to be processed in parallel every minibatch" )
-    parser.add_argument("--trainer.deriv-truncate-margin", type=int, dest='deriv_truncate_margin',
-                        default = None,
-                        help="(Relevant only for recurrent models). If specified, gives the margin "
-                        "(in input frames) around the 'required' part of each chunk that the "
-                        "derivatives are backpropagated to. If unset, the derivatives are "
-                        "backpropagated all the way to the boundaries of the input data. E.g. 8 is "
-                        "a reasonable setting. Note: the 'required' part of the chunk is defined by "
-                        "the model's {left,right}-context.")
->>>>>>> e95aeeee
+                        dest='deriv_truncate_margin', default = None,
+                        help="""(Relevant only for recurrent models). If
+                        specified, gives the margin (in input frames) around
+                        the 'required' part of each chunk that the derivatives
+                        are backpropagated to. If unset, the derivatives are
+                        backpropagated all the way to the boundaries of the
+                        input data. E.g. 8 is a reasonable setting. Note: the
+                        'required' part of the chunk is defined by the model's
+                        {left,right}-context.""")
 
     # General options
     parser.add_argument("--feat-dir", type=str, required=True,
