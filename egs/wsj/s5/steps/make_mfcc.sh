#!/bin/bash 

# Copyright 2012  Johns Hopkins University (Author: Daniel Povey)
# Apache 2.0
# To be run from .. (one directory up from here)
# see ../run.sh for example

# Begin configuration section.
nj=4
cmd=run.pl
mfcc_config=conf/mfcc.conf
compress=true
# End configuration section.

echo "$0 $@"  # Print the command line for logging

if [ -f path.sh ]; then . ./path.sh; fi
. parse_options.sh || exit 1;

if [ $# != 3 ]; then
   echo "usage: make_mfcc.sh [options] <data-dir> <log-dir> <path-to-mfccdir>";
   echo "options: "
   echo "  --mfcc-config <config-file>                      # config passed to compute-mfcc-feats "
   echo "  --nj <nj>                                        # number of parallel jobs"
   echo "  --cmd (utils/run.pl|utils/queue.pl <queue opts>) # how to run jobs."
   exit 1;
fi

data=$1
logdir=$2
mfccdir=$3


# make $mfccdir an absolute pathname.
mfccdir=`perl -e '($dir,$pwd)= @ARGV; if($dir!~m:^/:) { $dir = "$pwd/$dir"; } print $dir; ' $mfccdir ${PWD}`

# use "name" as part of name of the archive.
name=`basename $data`

mkdir -p $mfccdir || exit 1;
mkdir -p $logdir || exit 1;

if [ -f $data/feats.scp ]; then
  mkdir -p $data/.backup
  echo "$0: moving $data/feats.scp to $data/.backup"
  mv $data/feats.scp $data/.backup
fi

scp=$data/wav.scp

required="$scp $mfcc_config"

for f in $required; do
  if [ ! -f $f ]; then
    echo "make_mfcc.sh: no such file $f"
    exit 1;
  fi
done
utils/validate_data_dir.sh --no-text --no-feats $data || exit 1;

# note: in general, the double-parenthesis construct in bash "((" is "C-style
# syntax" where we can get rid of the $ for variable names, and omit spaces.
# The "for" loop in this style is a special construct.

if [ -f $data/spk2warp ]; then
  echo "$0 [info]: using VTLN warp factors from $data/spk2warp"
  vtln_opts="--vtln-map=ark:$data/spk2warp --utt2spk=ark:$data/utt2spk"
elif [ -f $data/utt2warp ]; then
  echo "$0 [info]: using VTLN warp factors from $data/utt2warp"
  vtln_opts="--vtln-map=ark:$data/utt2warp"
fi

if [ -f $data/segments ]; then
  echo "$0 [info]: segments file exists: using that."

  split_segments=""
  for ((n=1; n<=nj; n++)); do
    split_segments="$split_segments $logdir/segments.$n"
  done
 
  utils/split_scp.pl $data/segments $split_segments || exit 1;
  rm $logdir/.error 2>/dev/null

  $cmd JOB=1:$nj $logdir/make_mfcc_${name}.JOB.log \
    extract-segments scp,p:$scp $logdir/segments.JOB ark:- \| \
    compute-mfcc-feats $vtln_opts --verbose=2 --config=$mfcc_config ark:- ark:- \| \
    copy-feats --compress=$compress ark:- \
      ark,scp:$mfccdir/raw_mfcc_$name.JOB.ark,$mfccdir/raw_mfcc_$name.JOB.scp \
     || exit 1;

else
  echo "$0: [info]: no segments file exists: assuming wav.scp indexed by utterance."
  split_scps=""
  for ((n=1; n<=nj; n++)); do
    split_scps="$split_scps $logdir/wav_${name}.$n.scp"
  done

  utils/split_scp.pl $scp $split_scps || exit 1;
<<<<<<< HEAD
=======


  # add ,p to the input rspecifier so that we can just skip over
  # utterances that have bad wave data.

>>>>>>> 55e226c0
  $cmd JOB=1:$nj $logdir/make_mfcc_${name}.JOB.log \
    compute-mfcc-feats  $vtln_opts --verbose=2 --config=$mfcc_config \
     scp,p:$logdir/wav_${name}.JOB.scp ark:- \| \
      copy-feats --compress=$compress ark:- \
      ark,scp:$mfccdir/raw_mfcc_$name.JOB.ark,$mfccdir/raw_mfcc_$name.JOB.scp \
      || exit 1;
fi


if [ -f $logdir/.error.$name ]; then
  echo "Error producing mfcc features for $name:"
  tail $logdir/make_mfcc_${name}.1.log
  exit 1;
fi

# concatenate the .scp files together.
for ((n=1; n<=nj; n++)); do
  cat $mfccdir/raw_mfcc_$name.$n.scp || exit 1;
done > $data/feats.scp

rm $logdir/wav_${name}.*.scp  $logdir/segments.* 2>/dev/null

nf=`cat $data/feats.scp | wc -l` 
nu=`cat $data/utt2spk | wc -l` 
if [ $nf -ne $nu ]; then
  echo "It seems not all of the feature files were successfully processed ($nf != $nu);"
  echo "consider using utils/fix_data_dir.sh $data"
fi

if [ $nf -lt $[$nu - ($nu/20)] ]; then
  echo "Less than 95% the features were successfully generated.  Probably a serious error."
  exit 1;
fi

echo "Succeeded creating MFCC features for $name"<|MERGE_RESOLUTION|>--- conflicted
+++ resolved
@@ -96,14 +96,10 @@
   done
 
   utils/split_scp.pl $scp $split_scps || exit 1;
-<<<<<<< HEAD
-=======
-
 
   # add ,p to the input rspecifier so that we can just skip over
   # utterances that have bad wave data.
 
->>>>>>> 55e226c0
   $cmd JOB=1:$nj $logdir/make_mfcc_${name}.JOB.log \
     compute-mfcc-feats  $vtln_opts --verbose=2 --config=$mfcc_config \
      scp,p:$logdir/wav_${name}.JOB.scp ark:- \| \
